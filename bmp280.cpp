/*
 * bmp280.cpp
 *
 *  Created on: Sep 4, 2018
 *      Author: JSRagman
 *
 *  Description:
 *    Bosch Sensortec BMP280 Digital Pressure Sensor and associated
 *    data structures.
 *
 *  Note:
 *    Functions dealing with temperature and pressure compensation
 *    are located in a separate source file. Seriously. It's better
 *    this way.
 *
 *  And Another Thing:
 *    JSRagman is not associated in any way with the good people at
 *    Bosch, although sometimes he is a bit free with the drivers
 *    that are available on their GitHub site.
 *
 *  Just So You Know:
 *    Do you see those little comments that follow most of my include
 *    directives?  That is where I make note of the first type or
 *    function that required me to include that particular header.
 *
 *    I find that this practice helps to keep me from getting lost in
 *    header hell. If you also find this useful, you can claim that
 *    you continue the practice in order to remain consistent with
 *    existing code. Nobody needs to know.
 */

#include <ctime>             // time_t, time()
#include <unistd.h>          // usleep()

#include "bmp280.hpp"        // BMP280
#include "bmp280_defs.hpp"   // BMP280_R_PMSB


namespace bosch_bmp280
{

// Calibration Parameters
// -----------------------------------------------------------------

/*
 * CalParams::CalParams()
 *
 * Description:
 *   Constructor. Initializes all parameters to zero,
 *   loaded = false.
 *
 * Namespace:
 *   bosch_bmp280
 *
 * Header File(s);
 *   bmp280.hpp
 */
CalParams::CalParams()
{
	t1 = 0;
	t2 = 0;
	t3 = 0;

	p1 = 0;
	p2 = 0;
	p3 = 0;
	p4 = 0;
	p5 = 0;
	p6 = 0;
	p7 = 0;
	p8 = 0;
	p9 = 0;

	loaded = false;
}


// TP32Data
// -----------------------------------------------------------------

/*
 * TP32Data::TP32Data( int32_t temp, uint32_t press )
 *
 * Description:
 *   Constructor. Sets the timestamp, along with temperature and
 *   pressure values.
 *
 * Parameters:
 *   temp  - optional. Temperature value. The default value is zero.
 *   press - optional. Pressure value.    The default value is zero.
 *
 * Namespace:
 *   bosch_bmp280
 *
 * Header File(s);
 *   bmp280.hpp
 */
TP32Data::TP32Data( int32_t temp, uint32_t press )
{
	timestamp   = time(nullptr);
	temperature = temp;
	pressure    = press;
}


// BMP280 Constructor, Destructor
// -----------------------------------------------------------------

/*
 * BMP280::BMP280(I2CBus* bus, uint8_t addr)
 *
 * Description:
 *   Constructor. Assigns the I2C bus and the target device address.
 *   Initializes the temperature compensation variable tfine to zero.
 *
 * Parameters:
 *   bus  - pointer to an I2CBus object.
 *   addr - the target device I2C address.
 *
 * Namespace:
 *   bosch_bmp280
 *
 * Header File(s):
 *   bmp280.hpp
 */
BMP280::BMP280(bbbi2c::I2CBus* bus, uint8_t addr)
{
	i2cbus  = bus;
	i2caddr = addr;
	tfine   = 0;
}

/*
 * BMP280::~BMP280()
 *
 * Description:
 *   Destructor. Move along. Nothing to see here.
 *
 * Namespace:
 *   bosch_bmp280
 *
 * Header File(s):
 *   bmp280.hpp
 */
BMP280::~BMP280()
{ }


// BMP280 Public
// -----------------------------------------------------------------

/*
 * TP32Data BMP280::GetUncompData()
 *
 * Description:
 *   Retrieves raw temperature and pressure data from the sensor.
 *
 * Returns:
 *   Returns a structure containing uncompensated temperature
<<<<<<< HEAD
 *   and pressure data along with a time stamp.
=======
 *   and pressure data.
>>>>>>> 1d54eb0f
 *
 * Namespace:
 *   bosch_bmp280
 *
 * Header File(s);
 *   bmp280.hpp
 *   bmp280_defs.hpp
 */
TP32Data BMP280::GetUncompData()
{
    TP32Data unc;
    uint8_t dat[6]{0};

    this->GetRegs(BMP280_R_PMSB, dat, 6);

    unc.pressure =
        (int32_t) (
            (((uint32_t)dat[0]) << 12) |
            (((uint32_t)dat[1]) <<  4) |
            (((uint32_t)dat[2]) >>  4)
            );

    unc.temperature =
        (int32_t) (
            (((int32_t)dat[3]) << 12) |
            (((int32_t)dat[4]) <<  4) |
            (((int32_t)dat[5]) >>  4)
            );

    return unc;
}

/*
 * TP32Data BMP280::GetComp32FixedData()
 *
 * Description:
 *   Retrieves a temperature/pressure reading and applies
 *   32-bit fixed-point compensation.
 *
 * Returns:
 *   Returns a TP32Data structure containing a temperature reading,
 *   in 1/100 degrees centigrade, and pressure, in pascals.
 *
 * Namespace:
 *   bosch_bmp280
 *
 * Header File(s);
 *   bmp280.hpp
 */
TP32Data BMP280::GetComp32FixedData()
{
	TP32Data reading;
    TP32Data unc = this->GetUncompData();

    reading.temperature = this->Comp32FixedTemp(unc.temperature);
    reading.pressure    = this->Comp32FixedPress(unc.pressure);

    return reading;
}

/*
 * void BMP280::GetRegs(uint8_t startaddr, uint8_t* data, int len)
 *
 * Description:
 *   Reads the contents of one or more consecutive device registers.
 *
 * Parameters:
 *   startaddr - address of the first register to be read.
 *   data      - pointer to a buffer that will receive data.
 *   len       - the number of bytes to read.
 *
 * Namespace:
 *   bosch_bmp280
 *
 * Header File(s);
 *   bmp280.hpp
 */
void BMP280::GetRegs(uint8_t startaddr, uint8_t* data, int len)
{
    i2cbus->Xfer(startaddr, data, len, i2caddr);
}

/*
 * void BMP280::SetRegs(uint8_t* data, int len)
 *
 * Description:
 *   Writes to one or more device registers. Outgoing bytes must
 *   be organized in pairs - a register address followed by a data
 *   byte for that register.
 *
 *   This {address, data} sequence is repeated for each register
 *   to be written.
 *
 * Parameters:
 *   data - pointer to a buffer that contains data which will be
 *          written to the device.
 *   len  - the total number of bytes to be written.
 *
 * Namespace:
 *   bosch_bmp280
 *
 * Header File(s);
 *   bmp280.hpp
 */
void BMP280::SetRegs(uint8_t* data, int len)
{
	i2cbus->Write(data, len, i2caddr);
}

/*
 * void BMP280::SetConfig(uint8_t ctrl, uint8_t conf)
 *
 * Description:
 *   Resets the BMP280 to get it into Sleep mode, then writes the
 *   ctrl and conf parameters to the ctrl_meas and config registers.
 *
 *   Note that the first write to ctrl_meas is done with the mode bits
 *   masked out (ctrx). The config register is written next, followed
 *   by the ctrl_meas register, this time with the mode bits included.
 *
 *   The CONFIG_DELAY constant is currently a number that I pulled out
 *   of a hat as a reasonable amount of time before the first data
 *   read should be attempted. The BMP280 datasheet gives the precise
 *   method of determining what this time should be.
 *
 * Parameters:
 *   ctrl - 8-bits to be written to the ctrl_meas register.
 *   conf - 8-bits to be written to the config register.
 *
 * Namespace:
 *   bosch_bmp280
 *
 * Header File(s);
 *   bmp280.hpp
 *   bmp280_defs.hpp
 */
void BMP280::SetConfig(uint8_t ctrl, uint8_t conf)
{
    uint8_t ctrx = (ctrl & BMP280_MODE_MSK_OUT);
    uint8_t dat[] { BMP280_R_CTRL, ctrx, BMP280_R_CONF, conf, BMP280_R_CTRL, ctrl };

	this->Reset();
    this->SetRegs(dat, 6);
    usleep(BMP280_CONFIG_DELAY);
}

/*
 * void BMP280::SetConfig(int preset)
 *
 * Description:
 *   Sets the device to one of the six available preset configurations.
 *
 * Parameters:
 *   preset - Preset configuration number. An integer value between
 *            one and six, inclusive.
 *            Values outside of this range will select the default
 *            configuration.
 *
 * Namespace:
 *   bosch_bmp280
 *
 * Header File(s);
 *   bmp280.hpp
 *   bmp280_defs.hpp
 */
void BMP280::SetConfig(int preset)
{
	uint8_t ctrl;
	uint8_t conf;

    switch (preset)
    {
      case 1:
        ctrl = BMP280_CTRL_PRE1;
        conf = BMP280_CONF_PRE1;
        break;
      case 2:
        ctrl = BMP280_CTRL_PRE2;
        conf = BMP280_CONF_PRE2;
        break;
      case 3:
        ctrl = BMP280_CTRL_PRE3;
        conf = BMP280_CONF_PRE3;
        break;
      case 4:
        ctrl = BMP280_CTRL_PRE4;
        conf = BMP280_CONF_PRE4;
        break;
      case 5:
        ctrl = BMP280_CTRL_PRE5;
        conf = BMP280_CONF_PRE5;
        break;
      case 6:
        ctrl = BMP280_CTRL_PRE6;
        conf = BMP280_CONF_PRE6;
        break;
      default:
        ctrl = BMP280_CTRL_PRE1;
        conf = BMP280_CONF_PRE1;
        break;
	}

    this->SetConfig(ctrl, conf);
}

/*
 * void BMP280::Reset()
 *
 * Description:
 *   Resets the device. Allows time for the reset process to
 *   complete before returning.
 *
 * Namespace:
 *   bosch_bmp280
 *
 * Header File(s):
 *   bmp280.hpp
 *   bmp280_defs.hpp
 */
void BMP280::Reset()
{
    uint8_t dat[] { BMP280_R_RESET, BMP280_CMD_RESET };
    i2cbus->Write(dat, 2, i2caddr);

    usleep(BMP280_RESET_DELAY);
}

} // namespace bosch_bmp280<|MERGE_RESOLUTION|>--- conflicted
+++ resolved
@@ -157,11 +157,7 @@
  *
  * Returns:
  *   Returns a structure containing uncompensated temperature
-<<<<<<< HEAD
  *   and pressure data along with a time stamp.
-=======
- *   and pressure data.
->>>>>>> 1d54eb0f
  *
  * Namespace:
  *   bosch_bmp280
